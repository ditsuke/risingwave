--- conflicted
+++ resolved
@@ -192,7 +192,6 @@
         result
     }
 
-<<<<<<< HEAD
     pub async fn sync_epoch(
         &self,
         prev_epoch: u64,
@@ -209,13 +208,6 @@
                 Ok(_) => store.get_uncommitted_ssts(prev_epoch, last_epoch),
                 // TODO: Handle sync failure by propagating it
                 // back to global barrier manager
-=======
-    pub async fn sync_epoch(&self, epoch: u64) -> Vec<LocalSstableInfo> {
-        dispatch_state_store!(self.state_store(), store, {
-            match store.sync(Some(epoch)).await {
-                Ok(_) => store.get_uncommitted_ssts(epoch),
-                // TODO: Handle sync failure by propagating it back to global barrier manager
->>>>>>> 42caa804
                 Err(e) => panic!(
                     "Failed to sync state store after receiving barrier prev_epoch {:?} due to {}",
                     prev_epoch, e
