// Copyright 2022 Singularity Data
//
// Licensed under the Apache License, Version 2.0 (the "License");
// you may not use this file except in compliance with the License.
// You may obtain a copy of the License at
//
// http://www.apache.org/licenses/LICENSE-2.0
//
// Unless required by applicable law or agreed to in writing, software
// distributed under the License is distributed on an "AS IS" BASIS,
// WITHOUT WARRANTIES OR CONDITIONS OF ANY KIND, either express or implied.
// See the License for the specific language governing permissions and
// limitations under the License.

use std::ops::Bound::Unbounded;
use std::sync::Arc;

use futures::executor::block_on;
use risingwave_hummock_sdk::key::user_key;

use crate::hummock::iterator::test_utils::{
    gen_iterator_test_sstable_base, iterator_test_key_of, iterator_test_value_of,
    mock_sstable_store, TEST_KEYS_COUNT,
};
use crate::hummock::iterator::{
    Backward, BackwardConcatIterator, BackwardMergeIterator, BackwardUserIterator,
    BoxedBackwardHummockIterator, BoxedForwardHummockIterator, ConcatIterator, Forward,
    HummockIterator, MergeIterator, UserIterator,
};
use crate::hummock::test_utils::default_builder_opt_for_test;
use crate::hummock::{BackwardSSTableIterator, SSTableIterator};
use crate::monitor::StateStoreMetrics;

#[tokio::test]
#[cfg(feature = "failpoints")]
async fn test_failpoint_concat_read_err() {
    fail::cfg("disable_block_cache", "return").unwrap();
    fail::cfg("disable_bloom_filter", "return").unwrap();
    let mem_read_err = "mem_read_err";
    let sstable_store = mock_sstable_store();
    let table0 = gen_iterator_test_sstable_base(
        0,
        default_builder_opt_for_test(),
        |x| x * 2,
        sstable_store.clone(),
        TEST_KEYS_COUNT,
    )
    .await;
    let table1 = gen_iterator_test_sstable_base(
        1,
        default_builder_opt_for_test(),
        |x| (TEST_KEYS_COUNT + x) * 2,
        sstable_store.clone(),
        TEST_KEYS_COUNT,
    )
    .await;
    let mut iter = ConcatIterator::new(
        vec![table0.get_sstable_info(), table1.get_sstable_info()],
        sstable_store,
    );
    iter.rewind().await.unwrap();
    fail::cfg(mem_read_err, "return").unwrap();
    let result = iter.seek(iterator_test_key_of(22).as_slice()).await;
    assert!(result.is_err());
    let result = iter
        .seek(iterator_test_key_of(4 * TEST_KEYS_COUNT).as_slice())
        .await;
    assert!(result.is_err());
    let result = iter.seek(iterator_test_key_of(23).as_slice()).await;
    assert!(result.is_err());
    fail::remove(mem_read_err);
    iter.rewind().await.unwrap();
    fail::cfg(mem_read_err, "return").unwrap();
<<<<<<< HEAD

=======
>>>>>>> 74f08c6a
    let mut i = 0;
    while iter.is_valid() {
        let key = iter.key();
        let val = iter.value();
        assert_eq!(key, iterator_test_key_of(i * 2).as_slice());
        assert_eq!(
            val.into_user_value().unwrap(),
            iterator_test_value_of(i * 2).as_slice()
        );
        i += 1;
        let result = iter.next().await;
        if result.is_err() {
            assert!(i < 2 * TEST_KEYS_COUNT);
            break;
        }
    }
    assert!(i < 2 * TEST_KEYS_COUNT);
    assert!(!iter.is_valid());
    fail::remove(mem_read_err);
}
#[tokio::test]
#[cfg(feature = "failpoints")]
async fn test_failpoint_backward_concat_read_err() {
    fail::cfg("disable_block_cache", "return").unwrap();
    fail::cfg("disable_bloom_filter", "return").unwrap();
    let mem_read_err = "mem_read_err";
    let sstable_store = mock_sstable_store();
    let table0 = gen_iterator_test_sstable_base(
        0,
        default_builder_opt_for_test(),
        |x| x * 2,
        sstable_store.clone(),
        TEST_KEYS_COUNT,
    )
    .await;
    let table1 = gen_iterator_test_sstable_base(
        1,
        default_builder_opt_for_test(),
        |x| (TEST_KEYS_COUNT + x) * 2,
        sstable_store.clone(),
        TEST_KEYS_COUNT,
    )
    .await;
    let mut iter = BackwardConcatIterator::new(
        vec![table1.get_sstable_info(), table0.get_sstable_info()],
        sstable_store.clone(),
    );
    iter.rewind().await.unwrap();
    fail::cfg(mem_read_err, "return").unwrap();
    let result = iter.seek(iterator_test_key_of(2).as_slice()).await;
    assert!(result.is_err());
    let result = iter.seek(iterator_test_key_of(3).as_slice()).await;
    assert!(result.is_err());
    fail::remove(mem_read_err);
    iter.rewind().await.unwrap();
    fail::cfg(mem_read_err, "return").unwrap();
<<<<<<< HEAD

=======
>>>>>>> 74f08c6a
    let mut i = TEST_KEYS_COUNT * 2;
    while iter.is_valid() {
        i -= 1;
        let key = iter.key();
        let val = iter.value();
        assert_eq!(key, iterator_test_key_of(i * 2).as_slice());
        assert_eq!(
            val.into_user_value().unwrap(),
            iterator_test_value_of(i * 2).as_slice()
        );
        let result = iter.next().await;
        if result.is_err() {
            assert!(i > 0);
            break;
        }
    }
    assert!(i > 0);
    assert!(!iter.is_valid());
    fail::remove(mem_read_err);
}
#[tokio::test]
#[cfg(feature = "failpoints")]
async fn test_failpoint_merge_invalid_key() {
    fail::cfg("disable_block_cache", "return").unwrap();
    fail::cfg("disable_bloom_filter", "return").unwrap();
    let mem_read_err = "mem_read_err";
    let sstable_store = mock_sstable_store();
    let table0 = gen_iterator_test_sstable_base(
        0,
        default_builder_opt_for_test(),
        |x| x,
        sstable_store.clone(),
        200,
    )
    .await;
    let table1 = gen_iterator_test_sstable_base(
        1,
        default_builder_opt_for_test(),
        |x| 200 + x,
        sstable_store.clone(),
        200,
    )
    .await;
    let tables = vec![table0, table1];
    let mut mi = MergeIterator::new(
        tables
            .iter()
            .map(|table| -> Box<dyn HummockIterator<Direction = Forward>> {
                Box::new(SSTableIterator::new(
                    block_on(sstable_store.sstable(table.id)).unwrap(),
                    sstable_store.clone(),
                ))
            }),
        Arc::new(StateStoreMetrics::unused()),
    );
    mi.rewind().await.unwrap();
    let mut count = 0;
    fail::cfg(mem_read_err, "return").unwrap();
    while mi.is_valid() {
        count += 1;
        if (mi.next().await).is_err() {
            assert!(count < 200 * 2);
        }
    }
    assert!(count < 200 * 2);
    mi.seek(iterator_test_key_of(350).as_slice()).await.unwrap();
    assert!(!mi.is_valid());
    fail::remove(mem_read_err);
}
#[tokio::test]
#[cfg(feature = "failpoints")]
async fn test_failpoint_backward_merge_invalid_key() {
    fail::cfg("disable_block_cache", "return").unwrap();
    fail::cfg("disable_bloom_filter", "return").unwrap();
    let mem_read_err = "mem_read_err";
    let sstable_store = mock_sstable_store();
    let table0 = gen_iterator_test_sstable_base(
        0,
        default_builder_opt_for_test(),
        |x| x,
        sstable_store.clone(),
        200,
    )
    .await;
    let table1 = gen_iterator_test_sstable_base(
        1,
        default_builder_opt_for_test(),
        |x| 200 + x,
        sstable_store.clone(),
        200,
    )
    .await;
    let tables = vec![table0, table1];
    let mut mi = BackwardMergeIterator::new(
        tables
            .iter()
            .map(|table| -> Box<dyn HummockIterator<Direction = Backward>> {
                Box::new(BackwardSSTableIterator::new(
                    block_on(sstable_store.sstable(table.id)).unwrap(),
                    sstable_store.clone(),
                ))
            }),
        Arc::new(StateStoreMetrics::unused()),
    );
    mi.rewind().await.unwrap();
    let mut count = 0;
    fail::cfg(mem_read_err, "return").unwrap();
    while mi.is_valid() {
        count += 1;
        if (mi.next().await).is_err() {
            assert!(count < 200 * 2);
        }
    }
    assert!(count < 200 * 2);
    mi.seek(iterator_test_key_of(10).as_slice()).await.unwrap();
    assert!(!mi.is_valid());
    fail::remove(mem_read_err);
}
#[tokio::test]
#[cfg(feature = "failpoints")]
async fn test_failpoint_user_read_err() {
    fail::cfg("disable_block_cache", "return").unwrap();
    fail::cfg("disable_bloom_filter", "return").unwrap();
    let mem_read_err = "mem_read_err";
    let sstable_store = mock_sstable_store();
    let table0 = gen_iterator_test_sstable_base(
        0,
        default_builder_opt_for_test(),
        |x| x,
        sstable_store.clone(),
        200,
    )
    .await;
    let table1 = gen_iterator_test_sstable_base(
        1,
        default_builder_opt_for_test(),
        |x| 200 + x,
        sstable_store.clone(),
        200,
    )
    .await;
    let iters: Vec<BoxedForwardHummockIterator> = vec![
        Box::new(SSTableIterator::new(
            block_on(sstable_store.sstable(table0.id)).unwrap(),
            sstable_store.clone(),
        )),
        Box::new(SSTableIterator::new(
            block_on(sstable_store.sstable(table1.id)).unwrap(),
            sstable_store.clone(),
        )),
    ];

    let mi = MergeIterator::new(iters, Arc::new(StateStoreMetrics::unused()));
    let mut ui = UserIterator::for_test(mi, (Unbounded, Unbounded));
    ui.rewind().await.unwrap();

    fail::cfg(mem_read_err, "return").unwrap();
    let mut i = 0;
    while ui.is_valid() {
        let key = ui.key();
        let val = ui.value();
        assert_eq!(key, user_key(iterator_test_key_of(i).as_slice()));
        assert_eq!(val, iterator_test_value_of(i).as_slice());
        i += 1;
        let result = ui.next().await;
        if result.is_err() {
            assert!(i < 400);
        }
    }
    assert!(i < 400);
    ui.seek(user_key(iterator_test_key_of(350).as_slice()))
        .await
        .unwrap();
    assert!(!ui.is_valid());
    fail::remove(mem_read_err);
}
#[tokio::test]
#[cfg(feature = "failpoints")]
async fn test_failpoint_backward_user_read_err() {
    fail::cfg("disable_block_cache", "return").unwrap();
    fail::cfg("disable_bloom_filter", "return").unwrap();
    let mem_read_err = "mem_read_err";
    let sstable_store = mock_sstable_store();
    let table0 = gen_iterator_test_sstable_base(
        0,
        default_builder_opt_for_test(),
        |x| x,
        sstable_store.clone(),
        200,
    )
    .await;
    let table1 = gen_iterator_test_sstable_base(
        1,
        default_builder_opt_for_test(),
        |x| 200 + x,
        sstable_store.clone(),
        200,
    )
    .await;
    let iters: Vec<BoxedBackwardHummockIterator> = vec![
        Box::new(BackwardSSTableIterator::new(
            block_on(sstable_store.sstable(table0.id)).unwrap(),
            sstable_store.clone(),
        )),
        Box::new(BackwardSSTableIterator::new(
            block_on(sstable_store.sstable(table1.id)).unwrap(),
            sstable_store.clone(),
        )),
    ];

    let mi = BackwardMergeIterator::new(iters, Arc::new(StateStoreMetrics::unused()));
    let mut ui = BackwardUserIterator::new(mi, (Unbounded, Unbounded));
    ui.rewind().await.unwrap();

    fail::cfg(mem_read_err, "return").unwrap();
    let mut i = 2 * 200;
    while ui.is_valid() {
        i -= 1;
        let key = ui.key();
        let val = ui.value();
        assert_eq!(key, user_key(iterator_test_key_of(i).as_slice()));
        assert_eq!(val, iterator_test_value_of(i).as_slice());
        let result = ui.next().await;
        if result.is_err() {
            assert!(i > 0);
        }
    }
    assert!(i > 0);
    ui.seek(user_key(iterator_test_key_of(10).as_slice()))
        .await
        .unwrap();
    assert!(!ui.is_valid());
    fail::remove(mem_read_err);
}<|MERGE_RESOLUTION|>--- conflicted
+++ resolved
@@ -71,10 +71,6 @@
     fail::remove(mem_read_err);
     iter.rewind().await.unwrap();
     fail::cfg(mem_read_err, "return").unwrap();
-<<<<<<< HEAD
-
-=======
->>>>>>> 74f08c6a
     let mut i = 0;
     while iter.is_valid() {
         let key = iter.key();
@@ -131,10 +127,6 @@
     fail::remove(mem_read_err);
     iter.rewind().await.unwrap();
     fail::cfg(mem_read_err, "return").unwrap();
-<<<<<<< HEAD
-
-=======
->>>>>>> 74f08c6a
     let mut i = TEST_KEYS_COUNT * 2;
     while iter.is_valid() {
         i -= 1;
