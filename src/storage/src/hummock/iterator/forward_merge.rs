--- conflicted
+++ resolved
@@ -133,13 +133,8 @@
 
     #[tokio::test]
     async fn test_merge_invalidate_reset() {
-<<<<<<< HEAD
         let sstable_store = mock_sstable_store().await;
-        let read_options = Arc::new(ReadOptions::default());
-=======
-        let sstable_store = mock_sstable_store();
         let read_options = Arc::new(SstableIteratorReadOptions::default());
->>>>>>> 688ecc84
         let table0 = Box::new(
             gen_iterator_test_sstable_base(
                 0,
@@ -219,13 +214,8 @@
 
     #[tokio::test]
     async fn test_ordered_merge_iter() {
-<<<<<<< HEAD
         let sstable_store = mock_sstable_store().await;
-        let read_options = Arc::new(ReadOptions::default());
-=======
-        let sstable_store = mock_sstable_store();
         let read_options = Arc::new(SstableIteratorReadOptions::default());
->>>>>>> 688ecc84
 
         let non_overlapped_sstable = Box::new(
             gen_test_sstable(
