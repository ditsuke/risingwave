// Copyright 2022 Singularity Data
//
// Licensed under the Apache License, Version 2.0 (the "License");
// you may not use this file except in compliance with the License.
// You may obtain a copy of the License at
//
// http://www.apache.org/licenses/LICENSE-2.0
//
// Unless required by applicable law or agreed to in writing, software
// distributed under the License is distributed on an "AS IS" BASIS,
// WITHOUT WARRANTIES OR CONDITIONS OF ANY KIND, either express or implied.
// See the License for the specific language governing permissions and
// limitations under the License.

use std::borrow::Cow;
use std::cmp::Ordering;
use std::collections::BTreeMap;
use std::marker::PhantomData;
use std::ops::Bound::{self, Included, Unbounded};
use std::ops::RangeBounds;
use std::sync::Arc;

use async_stack_trace::StackTrace;
use bytes::BufMut;
use futures::{pin_mut, Stream, StreamExt};
use futures_async_stream::try_stream;
use itertools::Itertools;
use risingwave_common::array::Row;
use risingwave_common::buffer::Bitmap;
use risingwave_common::catalog::{ColumnDesc, TableId, TableOption};
use risingwave_common::error::RwError;
use risingwave_common::types::{DataType, VirtualNode};
use risingwave_common::util::hash_util::CRC32FastBuilder;
use risingwave_common::util::ordered::OrderedRowSerializer;
use risingwave_common::util::sort_util::OrderType;
use risingwave_hummock_sdk::key::{end_bound_of_prefix, prefixed_range, range_of_prefix};
use risingwave_pb::catalog::Table;
use tracing::trace;

use super::mem_table::{MemTable, RowOp};
use crate::error::{StorageError, StorageResult};
use crate::keyspace::StripPrefixIterator;
use crate::row_serde::row_serde_util::{serialize, serialize_pk, streaming_deserialize};
use crate::storage_value::StorageValue;
use crate::store::{ReadOptions, WriteOptions};
use crate::table::Distribution;
use crate::{Keyspace, StateStore, StateStoreIter};

/// `StateTable` is the interface accessing relational data in KV(`StateStore`) with
/// row-based encoding.
///
/// For tables without distribution (singleton), the `DEFAULT_VNODE` is encoded.
pub const DEFAULT_VNODE: VirtualNode = 0;
#[derive(Clone)]
pub struct StateTable<S: StateStore> {
    /// buffer row operations.
    mem_table: MemTable,

    /// write into state store.
    keyspace: Keyspace<S>,

    /// All columns of this table. Note that this is different from the output columns in
    /// `mapping.output_columns`.
    table_columns: Vec<ColumnDesc>,

    /// Used for serializing the primary key.
    pk_serializer: OrderedRowSerializer,

    /// Datatypes of each column, used for deserializing the row.
    data_types: Vec<DataType>,

    /// Indices of primary key.
    /// Note that the index is based on the all columns of the table, instead of the output ones.
    // FIXME: revisit constructions and usages.
    pk_indices: Vec<usize>,

    /// Indices of distribution key for computing vnode.
    /// Note that the index is based on the all columns of the table, instead of the output ones.
    // FIXME: revisit constructions and usages.
    dist_key_indices: Vec<usize>,

    /// Indices of distribution key for computing vnode.
    /// Note that the index is based on the primary key columns by `pk_indices`.
    dist_key_in_pk_indices: Vec<usize>,

    /// Virtual nodes that the table is partitioned into.
    ///
    /// Only the rows whose vnode of the primary key is in this set will be visible to the
    /// executor. The table will also check whether the written rows
    /// confirm to this partition.
    vnodes: Arc<Bitmap>,

    /// Used for catalog table_properties
    table_option: TableOption,

    /// If true, sanity check is disabled on this table.
    disable_sanity_check: bool,
}

/// init Statetable
impl<S: StateStore> StateTable<S> {
    /// Create state table from table catalog and store.
    pub fn from_table_catalog(
        table_catalog: &Table,
        store: S,
        vnodes: Option<Arc<Bitmap>>,
    ) -> Self {
        let table_id = TableId::new(table_catalog.id);
        let table_columns: Vec<ColumnDesc> = table_catalog
            .columns
            .iter()
            .map(|col| col.column_desc.as_ref().unwrap().into())
            .collect();
        let order_types = table_catalog
            .order_key
            .iter()
            .map(|col_order| {
                OrderType::from_prost(
                    &risingwave_pb::plan_common::OrderType::from_i32(col_order.order_type).unwrap(),
                )
            })
            .collect();
        let dist_key_indices: Vec<usize> = table_catalog
            .distribution_key
            .iter()
            .map(|dist_index| *dist_index as usize)
            .collect();

        let pk_indices = table_catalog
            .order_key
            .iter()
            .map(|col_order| col_order.index as usize)
            .collect_vec();

        let dist_key_in_pk_indices = dist_key_indices
            .iter()
            .map(|&di| {
                pk_indices
                    .iter()
                    .position(|&pi| di == pi)
                    .unwrap_or_else(|| {
                        panic!(
                            "distribution key {:?} must be a subset of primary key {:?}",
                            dist_key_indices, pk_indices
                        )
                    })
            })
            .collect_vec();

        let keyspace = Keyspace::table_root(store, &table_id);
        let pk_serializer = OrderedRowSerializer::new(order_types);

        let data_types = table_columns
            .iter()
            .map(|c| c.data_type.clone())
            .collect_vec();

        let Distribution {
            dist_key_indices,
            vnodes,
        } = match vnodes {
            Some(vnodes) => Distribution {
                dist_key_indices,
                vnodes,
            },
            None => Distribution::fallback(),
        };
        Self {
            mem_table: MemTable::new(),
            keyspace,
            table_columns,
            pk_serializer,
            data_types,
            pk_indices: pk_indices.to_vec(),
            dist_key_indices,
            dist_key_in_pk_indices,
            vnodes,
            table_option: TableOption::build_table_option(table_catalog.get_properties()),
            disable_sanity_check: false,
        }
    }

    /// Create a state table without distribution, used for unit tests.
    pub fn new_without_distribution(
        store: S,
        table_id: TableId,
        columns: Vec<ColumnDesc>,
        order_types: Vec<OrderType>,
        pk_indices: Vec<usize>,
    ) -> Self {
        Self::new_with_distribution(
            store,
            table_id,
            columns,
            order_types,
            pk_indices,
            Distribution::fallback(),
        )
    }

    /// Create a state table with distribution specified with `distribution`. Should use
    /// `Distribution::fallback()` for tests.
    pub fn new_with_distribution(
        store: S,
        table_id: TableId,
        table_columns: Vec<ColumnDesc>,
        order_types: Vec<OrderType>,
        pk_indices: Vec<usize>,
        Distribution {
            dist_key_indices,
            vnodes,
        }: Distribution,
    ) -> Self {
        let keyspace = Keyspace::table_root(store, &table_id);

        let pk_serializer = OrderedRowSerializer::new(order_types);
        let data_types = table_columns
            .iter()
            .map(|c| c.data_type.clone())
            .collect_vec();
        let dist_key_in_pk_indices = dist_key_indices
            .iter()
            .map(|&di| {
                pk_indices
                    .iter()
                    .position(|&pi| di == pi)
                    .unwrap_or_else(|| {
                        panic!(
                            "distribution key {:?} must be a subset of primary key {:?}",
                            dist_key_indices, pk_indices
                        )
                    })
            })
            .collect_vec();
        Self {
            mem_table: MemTable::new(),
            keyspace,
            table_columns,
            pk_serializer,
            data_types,
            pk_indices,
            dist_key_indices,
            dist_key_in_pk_indices,
            vnodes,
            table_option: Default::default(),
            disable_sanity_check: false,
        }
    }

    /// Disable sanity check on this storage table.
    pub fn disable_sanity_check(&mut self) {
        self.disable_sanity_check = true;
    }

    /// Get vnode value with `indices` on the given `row`. Should not be used directly.
    fn compute_vnode(&self, row: &Row, indices: &[usize]) -> VirtualNode {
        let vnode = if indices.is_empty() {
            DEFAULT_VNODE
        } else {
            row.hash_by_indices(indices, &CRC32FastBuilder {})
                .to_vnode()
        };

        tracing::trace!(target: "events::storage::storage_table", "compute vnode: {:?} key {:?} => {}", row, indices, vnode);

        // FIXME: temporary workaround for local agg, may not needed after we have a vnode builder
        if !indices.is_empty() {
            self.check_vnode_is_set(vnode);
        }
        vnode
    }

    /// Check whether the given `vnode` is set in the `vnodes` of this table.
    fn check_vnode_is_set(&self, vnode: VirtualNode) {
        let is_set = self.vnodes.is_set(vnode as usize).unwrap();
        assert!(
            is_set,
            "vnode {} should not be accessed by this table: {:#?}, dist key {:?}",
            vnode, self.table_columns, self.dist_key_indices
        );
    }

    /// Get vnode value with given primary key.
    fn compute_vnode_by_pk(&self, pk: &Row) -> VirtualNode {
        self.compute_vnode(pk, &self.dist_key_in_pk_indices)
    }

    // TODO: remove, should not be exposed to user
    pub fn pk_indices(&self) -> &[usize] {
        &self.pk_indices
    }

    pub fn is_dirty(&self) -> bool {
        self.mem_table.is_dirty()
    }

    fn get_read_option(&self, epoch: u64) -> ReadOptions {
        ReadOptions {
            epoch,
            table_id: Some(self.keyspace.table_id()),
            retention_seconds: self.table_option.retention_seconds,
        }
    }
}
const ENABLE_STATE_TABLE_SANITY_CHECK: bool = cfg!(debug_assertions);
/// point get
impl<S: StateStore> StateTable<S> {
    /// Get a single row from state table.
    pub async fn get_row<'a>(&'a self, pk: &'a Row, epoch: u64) -> StorageResult<Option<Row>> {
        let serialized_pk = self.serialize_pk_with_vnode(pk);
        let mem_table_res = self.mem_table.get_row_op(&serialized_pk);

        let read_options = self.get_read_option(epoch);
        match mem_table_res {
            Some(row_op) => match row_op {
                RowOp::Insert(row_bytes) => {
                    let row =
                        streaming_deserialize(&self.data_types, row_bytes.as_ref()).map_err(err)?;
                    Ok(Some(row))
                }
                RowOp::Delete(_) => Ok(None),
                RowOp::Update((_, row_bytes)) => {
                    let row =
                        streaming_deserialize(&self.data_types, row_bytes.as_ref()).map_err(err)?;
                    Ok(Some(row))
                }
            },
            None => {
                assert!(pk.size() <= self.pk_indices.len());
                let key_indices = (0..pk.size())
                    .into_iter()
                    .map(|index| self.pk_indices[index])
                    .collect_vec();
                if let Some(storage_row_bytes) = self
                    .keyspace
                    .get(
                        &serialized_pk,
                        self.dist_key_indices == key_indices,
                        read_options,
                    )
                    .await?
                {
                    let row = streaming_deserialize(&self.data_types, storage_row_bytes.as_ref())
                        .map_err(err)?;
                    Ok(Some(row))
                } else {
                    Ok(None)
                }
            }
        }
    }

    /// `vnode | pk`
    fn serialize_pk_with_vnode(&self, pk: &Row) -> Vec<u8> {
        let mut output = Vec::new();
        output.put_slice(&self.compute_vnode_by_pk(pk).to_be_bytes());
        self.pk_serializer.serialize(pk, &mut output);
        output
    }

    pub fn update_vnode_bitmap(&mut self, new_vnodes: Arc<Bitmap>) {
        assert!(
            !self.is_dirty(),
            "vnode bitmap should only be updated when state table is clean"
        );
        if self.dist_key_indices.is_empty() {
            assert_eq!(
                new_vnodes, self.vnodes,
                "should not update vnode bitmap for singleton table"
            );
        }
        self.vnodes = new_vnodes;
    }
}

// write
impl<S: StateStore> StateTable<S> {
    /// Insert a row into state table. Must provide a full row corresponding to the column desc of
    /// the table.
    pub fn insert(&mut self, value: Row) -> StorageResult<()> {
        let pk = value.by_indices(self.pk_indices());
        let key_bytes = self.serialize_pk_with_vnode(&pk);
        let value_bytes = serialize(value).map_err(err)?;
        self.mem_table.insert(key_bytes, value_bytes);
        Ok(())
    }

    /// Delete a row from state table. Must provide a full row of old value corresponding to the
    /// column desc of the table.
    pub fn delete(&mut self, old_value: Row) -> StorageResult<()> {
        let pk = old_value.by_indices(self.pk_indices());
        let key_bytes = self.serialize_pk_with_vnode(&pk);
        let value_bytes = serialize(old_value).map_err(err)?;
        self.mem_table.delete(key_bytes, value_bytes);
        Ok(())
    }

    /// Update a row. The old and new value should have the same pk.
    pub fn update(&mut self, old_value: Row, new_value: Row) -> StorageResult<()> {
        let old_pk = old_value.by_indices(self.pk_indices());
        let new_pk = new_value.by_indices(self.pk_indices());
        debug_assert_eq!(old_pk, new_pk);

        let new_key_bytes = self.serialize_pk_with_vnode(&new_pk);

        let old_value_bytes = serialize(old_value).map_err(err)?;
        let new_value_bytes = serialize(new_value).map_err(err)?;
        self.mem_table
            .update(new_key_bytes, old_value_bytes, new_value_bytes);
        Ok(())
    }

    pub async fn commit(&mut self, new_epoch: u64) -> StorageResult<()> {
        let mem_table = std::mem::take(&mut self.mem_table).into_parts();
        self.batch_write_rows(mem_table, new_epoch).await?;
        Ok(())
    }

    /// Write to state store.
    pub async fn batch_write_rows(
        &mut self,
        buffer: BTreeMap<Vec<u8>, RowOp>,
        epoch: u64,
    ) -> StorageResult<()> {
        let mut batch = self.keyspace.state_store().start_write_batch(WriteOptions {
            epoch,
            table_id: self.keyspace.table_id(),
        });
        let mut local = batch.prefixify(&self.keyspace);
        for (pk, row_op) in buffer {
            match row_op {
                RowOp::Insert(row) => {
                    if ENABLE_STATE_TABLE_SANITY_CHECK && !self.disable_sanity_check {
                        // If we want to insert a row, it should not exist in storage.
                        let storage_row = self
                            .keyspace
                            .get(&pk, false, self.get_read_option(epoch))
                            .await?;

                        // It's normal for some executors to fail this assert, you can use
                        // `.disable_sanity_check()` on state table to disable this check.
                        assert!(
                            storage_row.is_none(),
                            "overwriting an existing row:\nin-storage: {:?}\nto-be-written: {:?}",
                            storage_row.unwrap(),
                            row
                        );
                    }
                    local.put(pk, StorageValue::new_default_put(row));
                }
                RowOp::Delete(old_row) => {
                    if ENABLE_STATE_TABLE_SANITY_CHECK && !self.disable_sanity_check {
                        // If we want to delete a row, it should exist in storage, and should
                        // have the same old_value as recorded.
                        let storage_row = self
                            .keyspace
                            .get(&pk, false, self.get_read_option(epoch))
                            .await?;
                        // It's normal for some executors to fail this assert, you can use
                        // `.disable_sanity_check()` on state table to disable this check.
                        assert!(storage_row.is_some(), "deleting an non-existing row");
                        assert!(
                            storage_row.as_ref().unwrap() == &old_row,
                            "inconsistent deletion:\nin-storage: {:?}\nold-value: {:?}",
                            storage_row.as_ref().unwrap(),
                            old_row
                        );
                    }
                    local.delete(pk);
                }
                RowOp::Update((old_row, new_row)) => {
                    if ENABLE_STATE_TABLE_SANITY_CHECK && !self.disable_sanity_check {
                        // If we want to update a row, it should exist in storage, and should
                        // have the same old_value as recorded.
                        let storage_row = self
                            .keyspace
                            .get(&pk, false, self.get_read_option(epoch))
                            .await?;

                        // It's normal for some executors to fail this assert, you can use
                        // `.disable_sanity_check()` on state table to disable this check.
                        assert!(
                            storage_row.is_some(),
                            "update a non-existing row: {:?}",
                            old_row
                        );
                        assert!(
                            storage_row.as_ref().unwrap() == &old_row,
                            "value mismatch when updating row: {:?} != {:?}",
                            storage_row,
                            old_row
                        );
                    }
                    local.put(pk, StorageValue::new_default_put(new_row));
                }
            }
        }
        batch.ingest().await?;
        Ok(())
    }
}

/// Iterator functions.
impl<S: StateStore> StateTable<S> {
    /// This function scans rows from the relational table.
    pub async fn iter(&self, epoch: u64) -> StorageResult<RowStream<'_, S>> {
        self.iter_with_pk_prefix(Row::empty(), epoch).await
    }

    /// This function scans rows from the relational table with specific `pk_prefix`.
    pub async fn iter_with_pk_prefix<'a>(
        &'a self,
        pk_prefix: &'a Row,
        epoch: u64,
    ) -> StorageResult<RowStream<'a, S>> {
        let storage_iter = self.storage_iter_with_prefix(epoch, pk_prefix).await?;

        let mem_table_iter = {
            let prefix_serializer = self.pk_serializer.prefix(pk_prefix.size());
            let encoded_prefix = serialize_pk(pk_prefix, &prefix_serializer);
            let encoded_key_range = range_of_prefix(&encoded_prefix);
            self.mem_table.iter(encoded_key_range)
        };

        Ok(
            StateTableRowIter::new(mem_table_iter, storage_iter, self.data_types.clone())
                .into_stream(),
        )
    }

    /// Iterates on the table with the given prefix of the pk in `pk_prefix`.
    async fn storage_iter_with_prefix(
        &self,
        epoch: u64,
        pk_prefix: &Row,
    ) -> StorageResult<StorageIter<S>> {
        fn serialize_pk_bound(
            pk_serializer: &OrderedRowSerializer,
            pk_prefix: &Row,
            is_start_bound: bool,
        ) -> Bound<Vec<u8>> {
            let pk_prefix_serializer = pk_serializer.prefix(pk_prefix.size());
            let serialized_pk_prefix = serialize_pk(pk_prefix, &pk_prefix_serializer);
            if pk_prefix.size() == 0 {
                Unbounded
            } else if is_start_bound {
                Included(serialized_pk_prefix)
            } else {
                end_bound_of_prefix(&serialized_pk_prefix)
            }
        }

        let start_key = serialize_pk_bound(&self.pk_serializer, pk_prefix, true);
        let end_key = serialize_pk_bound(&self.pk_serializer, pk_prefix, false);

        assert!(pk_prefix.size() <= self.pk_indices.len());
        let pk_prefix_indices = (0..pk_prefix.size())
            .into_iter()
            .map(|index| self.pk_indices[index])
            .collect_vec();
        let prefix_hint = if self.dist_key_indices.is_empty()
            || self.dist_key_indices != pk_prefix_indices
        {
            trace!(
<<<<<<< HEAD
                "iter_with_pk_bounds dist_key_indices table_id {} not match prefix pk_prefix {:?} dist_key_indices {:?} pk_prefix_indices {:?}",
=======
                "storage_iter_with_prefix dist_key_indices table_id {} not match prefix pk_prefix {:?} dist_key_indices {:?} pk_prefix_indices {:?}",
>>>>>>> c120cf2f
                self.keyspace.table_id(),
                pk_prefix,
                self.dist_key_indices,
                pk_prefix_indices
            );
            None
        } else {
            let pk_prefix_serializer = self.pk_serializer.prefix(pk_prefix.size());
            let serialized_pk_prefix = serialize_pk(pk_prefix, &pk_prefix_serializer);
            Some(serialized_pk_prefix)
        };

        trace!(
<<<<<<< HEAD
            "iter_with_pk_bounds table_id {} prefix_hint {:?} start_key: {:?}, end_key: {:?} pk_prefix {:?} dist_key_indices {:?} pk_prefix_indices {:?}" ,
=======
            "storage_iter_with_prefix table_id {} prefix_hint {:?} start_key: {:?}, end_key: {:?} pk_prefix {:?} dist_key_indices {:?} pk_prefix_indices {:?}" ,
>>>>>>> c120cf2f
            self.keyspace.table_id(),
            prefix_hint,
            start_key,
            end_key,
            pk_prefix,
            self.dist_key_indices,
            pk_prefix_indices
        );

        let vnode_hint = self.try_compute_vnode_by_pk_prefix(pk_prefix);
        let vnode = vnode_hint.unwrap_or(0_u8);

        let raw_key_range = prefixed_range((start_key, end_key), &vnode.to_be_bytes());
        let prefix_hint = prefix_hint
            .clone()
            .map(|prefix_hint| [&vnode.to_be_bytes(), prefix_hint.as_slice()].concat());
        let read_options = self.get_read_option(epoch);
        let iter = StorageIterInner::<S>::new(
            &self.keyspace,
            prefix_hint,
            raw_key_range,
            read_options,
            self.data_types.clone(),
        )
        .await?
        .into_stream();

        Ok(iter)
    }

    /// Try getting vnode value with given primary key prefix, used for `vnode_hint` in iterators.
    /// Return `None` if the provided columns are not enough.
    fn try_compute_vnode_by_pk_prefix(&self, pk_prefix: &Row) -> Option<VirtualNode> {
        self.dist_key_in_pk_indices
            .iter()
            .all(|&d| d < pk_prefix.0.len())
            .then(|| self.compute_vnode(pk_prefix, &self.dist_key_in_pk_indices))
    }
}

pub type RowStream<'a, S: StateStore> = impl Stream<Item = StorageResult<Cow<'a, Row>>>;

pub trait PkAndRowStream = Stream<Item = StorageResult<(Vec<u8>, Row)>> + Send;

/// The row iterator of the storage table.
pub type StorageIter<S: StateStore> = impl PkAndRowStream;
struct StateTableRowIter<'a, M, C> {
    mem_table_iter: M,
    storage_iter: C,
    _phantom: PhantomData<&'a ()>,
    /// Data type of each column, used for deserializing the row.
    data_types: Vec<DataType>,
}

/// `StateTableRowIter` is able to read the just written data (uncommitted data).
/// It will merge the result of `mem_table_iter` and `state_store_iter`.
impl<'a, M, C> StateTableRowIter<'a, M, C>
where
    M: Iterator<Item = (&'a Vec<u8>, &'a RowOp)>,
    C: Stream<Item = StorageResult<(Vec<u8>, Row)>>,
{
    fn new(mem_table_iter: M, storage_iter: C, data_types: Vec<DataType>) -> Self {
        Self {
            mem_table_iter,
            storage_iter,
            _phantom: PhantomData,
            data_types,
        }
    }

    /// This function scans kv pairs from the `shared_storage` and
    /// memory(`mem_table`) with optional pk_bounds. If a record exist in both `shared_storage` and
    /// `mem_table`, result `mem_table` is returned according to the operation(RowOp) on it.
    #[try_stream(ok = Cow<'a, Row>, error = StorageError)]
    async fn into_stream(self) {
        let storage_iter = self.storage_iter.peekable();
        pin_mut!(storage_iter);

        let mut mem_table_iter = self.mem_table_iter.fuse().peekable();

        loop {
            match (storage_iter.as_mut().peek().await, mem_table_iter.peek()) {
                (None, None) => break,
                // The mem table side has come to an end, return data from the shared storage.
                (Some(_), None) => {
                    let (_, row) = storage_iter.next().await.unwrap()?;
                    yield Cow::Owned(row)
                }
                // The stream side has come to an end, return data from the mem table.
                (None, Some(_)) => {
                    let (_, row_op) = mem_table_iter.next().unwrap();
                    match row_op {
                        RowOp::Insert(row_bytes) | RowOp::Update((_, row_bytes)) => {
                            let row = streaming_deserialize(&self.data_types, row_bytes.as_ref())
                                .map_err(err)?;
                            yield Cow::Owned(row)
                        }
                        _ => {}
                    }
                }
                (Some(Ok((storage_pk, _))), Some((mem_table_pk, _))) => {
                    match storage_pk.cmp(mem_table_pk) {
                        Ordering::Less => {
                            // yield data from storage
                            let (_, row) = storage_iter.next().await.unwrap()?;
                            yield Cow::Owned(row);
                        }
                        Ordering::Equal => {
                            // both memtable and storage contain the key, so we advance both
                            // iterators and return the data in memory.

                            let (_, row_op) = mem_table_iter.next().unwrap();
                            let (_, old_row_in_storage) = storage_iter.next().await.unwrap()?;
                            match row_op {
                                RowOp::Insert(row_bytes) => {
                                    let row =
                                        streaming_deserialize(&self.data_types, row_bytes.as_ref())
                                            .map_err(err)?;
                                    yield Cow::Owned(row);
                                }
                                RowOp::Delete(_) => {}
                                RowOp::Update((old_row_bytes, new_row_bytes)) => {
                                    let old_row = streaming_deserialize(
                                        &self.data_types,
                                        old_row_bytes.as_ref(),
                                    )
                                    .map_err(err)?;

                                    let new_row = streaming_deserialize(
                                        &self.data_types,
                                        new_row_bytes.as_ref(),
                                    )
                                    .map_err(err)?;
                                    debug_assert!(old_row == old_row_in_storage);

                                    yield Cow::Owned(new_row);
                                }
                            }
                        }
                        Ordering::Greater => {
                            // yield data from mem table
                            let (_, row_op) = mem_table_iter.next().unwrap();

                            match row_op {
                                RowOp::Insert(row_bytes) => {
                                    let row =
                                        streaming_deserialize(&self.data_types, row_bytes.as_ref())
                                            .map_err(err)?;

                                    yield Cow::Owned(row);
                                }
                                RowOp::Delete(_) => {}
                                RowOp::Update(_) => unreachable!(
                                    "memtable update should always be paired with a storage key"
                                ),
                            }
                        }
                    }
                }
                (Some(Err(_)), Some(_)) => {
                    // Throw the error.
                    return Err(storage_iter.next().await.unwrap().unwrap_err());
                }
            }
        }
    }
}

struct StorageIterInner<S: StateStore> {
    /// An iterator that returns raw bytes from storage.
    iter: StripPrefixIterator<S::Iter>,
    /// Data type of each column, used for deserializing the row.
    data_types: Vec<DataType>,
}

impl<S: StateStore> StorageIterInner<S> {
    async fn new<R, B>(
        keyspace: &Keyspace<S>,
        prefix_hint: Option<Vec<u8>>,
        raw_key_range: R,
        read_options: ReadOptions,
        data_types: Vec<DataType>,
    ) -> StorageResult<Self>
    where
        R: RangeBounds<B> + Send,
        B: AsRef<[u8]> + Send,
    {
        let iter = keyspace
            .iter_with_range(prefix_hint, raw_key_range, read_options)
            .await?;
        let iter = Self { iter, data_types };
        Ok(iter)
    }

    /// Yield a row with its primary key.
    #[try_stream(ok = (Vec<u8>, Row), error = StorageError)]
    async fn into_stream(mut self) {
        while let Some((key, value)) = self
            .iter
            .next()
            .stack_trace("storage_table_iter_next")
            .await?
        {
            let row = streaming_deserialize(&self.data_types, value.as_ref()).map_err(err)?;
            yield (key.to_vec(), row)
        }
    }
}

fn err(rw: impl Into<RwError>) -> StorageError {
    StorageError::StateTable(rw.into())
}<|MERGE_RESOLUTION|>--- conflicted
+++ resolved
@@ -562,11 +562,7 @@
             || self.dist_key_indices != pk_prefix_indices
         {
             trace!(
-<<<<<<< HEAD
-                "iter_with_pk_bounds dist_key_indices table_id {} not match prefix pk_prefix {:?} dist_key_indices {:?} pk_prefix_indices {:?}",
-=======
                 "storage_iter_with_prefix dist_key_indices table_id {} not match prefix pk_prefix {:?} dist_key_indices {:?} pk_prefix_indices {:?}",
->>>>>>> c120cf2f
                 self.keyspace.table_id(),
                 pk_prefix,
                 self.dist_key_indices,
@@ -580,11 +576,7 @@
         };
 
         trace!(
-<<<<<<< HEAD
-            "iter_with_pk_bounds table_id {} prefix_hint {:?} start_key: {:?}, end_key: {:?} pk_prefix {:?} dist_key_indices {:?} pk_prefix_indices {:?}" ,
-=======
             "storage_iter_with_prefix table_id {} prefix_hint {:?} start_key: {:?}, end_key: {:?} pk_prefix {:?} dist_key_indices {:?} pk_prefix_indices {:?}" ,
->>>>>>> c120cf2f
             self.keyspace.table_id(),
             prefix_hint,
             start_key,
