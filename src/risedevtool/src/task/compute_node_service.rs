// Copyright 2022 Singularity Data
//
// Licensed under the Apache License, Version 2.0 (the "License");
// you may not use this file except in compliance with the License.
// You may obtain a copy of the License at
//
// http://www.apache.org/licenses/LICENSE-2.0
//
// Unless required by applicable law or agreed to in writing, software
// distributed under the License is distributed on an "AS IS" BASIS,
// WITHOUT WARRANTIES OR CONDITIONS OF ANY KIND, either express or implied.
// See the License for the specific language governing permissions and
// limitations under the License.

use std::env;
use std::path::{Path, PathBuf};
use std::process::Command;

use anyhow::{anyhow, Result};

use super::{ExecuteContext, Task};
use crate::util::{get_program_args, get_program_env_cmd, get_program_name};
use crate::{add_meta_node, add_storage_backend, ComputeNodeConfig, HummockInMemoryStrategy};

pub struct ComputeNodeService {
    config: ComputeNodeConfig,
}

impl ComputeNodeService {
    pub fn new(config: ComputeNodeConfig) -> Result<Self> {
        Ok(Self { config })
    }

    fn compute_node(&self) -> Result<Command> {
        let prefix_bin = env::var("PREFIX_BIN")?;

        if let Ok(x) = env::var("ENABLE_ALL_IN_ONE") && x == "true" {
            Ok(Command::new(Path::new(&prefix_bin).join("risingwave").join("compute-node")))
        } else {
            Ok(Command::new(Path::new(&prefix_bin).join("compute-node")))
        }
    }

    /// Apply command args accroding to config
<<<<<<< HEAD
    pub fn apply_command_args(cmd: &mut Command, config: &ComputeNodeConfig) -> Result<()> {
        let prefix_data = env::var("PREFIX_DATA")?;

=======
    pub fn apply_command_args(
        cmd: &mut Command,
        config: &ComputeNodeConfig,
        hummock_in_memory_strategy: HummockInMemoryStrategy,
    ) -> Result<()> {
>>>>>>> 184e9152
        cmd.arg("--host")
            .arg(format!("{}:{}", config.listen_address, config.port))
            .arg("--prometheus-listener-addr")
            .arg(format!(
                "{}:{}",
                config.listen_address, config.exporter_port
            ))
            .arg("--client-address")
            .arg(format!("{}:{}", config.address, config.port))
            .arg("--metrics-level")
            .arg("1")
            .arg("--tiered-cache-uri")
            .arg(format!(
                "file://{}",
                PathBuf::from(prefix_data)
                    .join("filecache")
                    .join(config.port.to_string())
                    .to_string_lossy()
            ));

        let provide_jaeger = config.provide_jaeger.as_ref().unwrap();
        match provide_jaeger.len() {
            0 => {}
            1 => {
                cmd.arg("--enable-jaeger-tracing");
            }
            other_size => {
                return Err(anyhow!(
                    "{} Jaeger instance found in config, but only 1 is needed",
                    other_size
                ))
            }
        }

        let provide_minio = config.provide_minio.as_ref().unwrap();
        let provide_aws_s3 = config.provide_aws_s3.as_ref().unwrap();
        let provide_compute_node = config.provide_compute_node.as_ref().unwrap();

        let is_shared_backend = add_storage_backend(
            &config.id,
            provide_minio,
            provide_aws_s3,
            hummock_in_memory_strategy,
            cmd,
        )?;
        if provide_compute_node.len() > 1 && !is_shared_backend {
            return Err(anyhow!(
                "should use a shared backend (e.g. MinIO) for multiple compute-node configuration. Consider adding `use: minio` in risedev config."
            ));
        }

        let provide_meta_node = config.provide_meta_node.as_ref().unwrap();
        add_meta_node(provide_meta_node, cmd)?;

        let provide_compactor = config.provide_compactor.as_ref().unwrap();
        if is_shared_backend && provide_compactor.is_empty() {
            return Err(anyhow!(
                "When using a shared backend (minio, aws-s3, or shared in-memory with `risedev playground`), at least one compactor is required. Consider adding `use: compactor` in risedev config."
            ));
        }

        Ok(())
    }
}

impl Task for ComputeNodeService {
    fn execute(&mut self, ctx: &mut ExecuteContext<impl std::io::Write>) -> anyhow::Result<()> {
        ctx.service(self);
        ctx.pb.set_message("starting...");

        let prefix_config = env::var("PREFIX_CONFIG")?;

        let mut cmd = self.compute_node()?;

        cmd.env("RUST_BACKTRACE", "1").env(
            "TOKIO_CONSOLE_BIND",
            format!("127.0.0.1:{}", self.config.port + 1000),
        );
        if crate::util::is_env_set("RISEDEV_ENABLE_PROFILE") {
            cmd.env(
                "RW_PROFILE_PATH",
                Path::new(&env::var("PREFIX_LOG")?).join(format!("profile-{}", self.id())),
            );
        }
        cmd.arg("--config-path")
            .arg(Path::new(&prefix_config).join("risingwave.toml"));
        Self::apply_command_args(&mut cmd, &self.config, HummockInMemoryStrategy::Isolated)?;

        if !self.config.user_managed {
            ctx.run_command(ctx.tmux_run(cmd)?)?;
            ctx.pb.set_message("started");
        } else {
            ctx.pb.set_message("user managed");
            writeln!(
                &mut ctx.log,
                "Please use the following parameters to start the compute node:\n{}\n{} {}\n\n",
                get_program_env_cmd(&cmd),
                get_program_name(&cmd),
                get_program_args(&cmd)
            )?;
        }

        Ok(())
    }

    fn id(&self) -> String {
        self.config.id.clone()
    }
}<|MERGE_RESOLUTION|>--- conflicted
+++ resolved
@@ -42,17 +42,13 @@
     }
 
     /// Apply command args accroding to config
-<<<<<<< HEAD
-    pub fn apply_command_args(cmd: &mut Command, config: &ComputeNodeConfig) -> Result<()> {
-        let prefix_data = env::var("PREFIX_DATA")?;
-
-=======
     pub fn apply_command_args(
         cmd: &mut Command,
         config: &ComputeNodeConfig,
         hummock_in_memory_strategy: HummockInMemoryStrategy,
     ) -> Result<()> {
->>>>>>> 184e9152
+        let prefix_data = env::var("PREFIX_DATA")?;
+
         cmd.arg("--host")
             .arg(format!("{}:{}", config.listen_address, config.port))
             .arg("--prometheus-listener-addr")
