// Copyright 2022 Singularity Data
//
// Licensed under the Apache License, Version 2.0 (the "License");
// you may not use this file except in compliance with the License.
// You may obtain a copy of the License at
//
// http://www.apache.org/licenses/LICENSE-2.0
//
// Unless required by applicable law or agreed to in writing, software
// distributed under the License is distributed on an "AS IS" BASIS,
// WITHOUT WARRANTIES OR CONDITIONS OF ANY KIND, either express or implied.
// See the License for the specific language governing permissions and
// limitations under the License.

use std::cmp::Ordering;
use std::time::Duration;

use futures::executor::block_on;
use itertools::Itertools;
use risingwave_common::util::epoch::INVALID_EPOCH;
use risingwave_hummock_sdk::compact::compact_task_to_string;
use risingwave_hummock_sdk::{
    HummockContextId, HummockSSTableId, HummockVersionId, FIRST_VERSION_ID, INVALID_VERSION_ID,
};
use risingwave_pb::common::{HostAddress, ParallelUnitType, WorkerType};
use risingwave_pb::hummock::{
<<<<<<< HEAD
    HummockPinnedSnapshot, HummockPinnedVersion, HummockSnapshot, HummockVersionObjectRef,
    HummockVersionRefId,
=======
    HummockPinnedSnapshot, HummockPinnedVersion, HummockSnapshot, HummockVersion,
>>>>>>> d0f49a9f
};

use crate::hummock::error::Error;
use crate::hummock::model::CurrentHummockVersionId;
use crate::hummock::test_utils::*;
use crate::model::MetadataModel;

fn pin_versions_sum(pin_versions: &[HummockPinnedVersion]) -> usize {
    pin_versions.iter().map(|p| p.version_id.len()).sum()
}

fn pin_snapshots_sum(pin_snapshots: &[HummockPinnedSnapshot]) -> usize {
    pin_snapshots.iter().map(|p| p.snapshot_id.len()).sum()
}

#[tokio::test]
async fn test_hummock_pin_unpin() {
    let (env, hummock_manager, _cluster_manager, worker_node) = setup_compute_env(80).await;
    let context_id = worker_node.id;
    let version_id = FIRST_VERSION_ID;
    let epoch = INVALID_EPOCH;

    assert!(HummockPinnedVersion::list(env.meta_store())
        .await
        .unwrap()
        .is_empty());
    for _ in 0..2 {
        let hummock_version = hummock_manager
            .pin_version(context_id, u64::MAX)
            .await
            .unwrap();
        assert_eq!(version_id, hummock_version.id);
        assert_eq!(7, hummock_version.levels.len());
        assert_eq!(0, hummock_version.levels[0].table_infos.len());
        assert_eq!(0, hummock_version.levels[1].table_infos.len());

        let pinned_versions = HummockPinnedVersion::list(env.meta_store()).await.unwrap();
        assert_eq!(pin_versions_sum(&pinned_versions), 1);
        assert_eq!(pinned_versions[0].context_id, context_id);
        assert_eq!(pinned_versions[0].version_id.len(), 1);
        assert_eq!(pinned_versions[0].version_id[0], version_id);
    }

    // unpin nonexistent target will not return error
    for _ in 0..3 {
        hummock_manager
            .unpin_version(context_id, vec![version_id])
            .await
            .unwrap();
        assert_eq!(
            pin_versions_sum(&HummockPinnedVersion::list(env.meta_store()).await.unwrap()),
            0
        );
    }

    assert_eq!(
        pin_snapshots_sum(&HummockPinnedSnapshot::list(env.meta_store()).await.unwrap()),
        0
    );
    for _ in 0..2 {
        let pin_result = hummock_manager
            .pin_snapshot(context_id, u64::MAX)
            .await
            .unwrap();
        assert_eq!(pin_result.epoch, epoch);
        let pinned_snapshots = HummockPinnedSnapshot::list(env.meta_store()).await.unwrap();
        assert_eq!(pin_snapshots_sum(&pinned_snapshots), 1);
        assert_eq!(pinned_snapshots[0].context_id, context_id);
        assert_eq!(pinned_snapshots[0].snapshot_id.len(), 1);
        assert_eq!(pinned_snapshots[0].snapshot_id[0], pin_result.epoch);
    }
    // unpin nonexistent target will not return error
    for _ in 0..3 {
        hummock_manager
            .unpin_snapshot(context_id, vec![HummockSnapshot { epoch }])
            .await
            .unwrap();
        assert_eq!(
            pin_snapshots_sum(&HummockPinnedSnapshot::list(env.meta_store()).await.unwrap()),
            0
        );
    }
}

#[tokio::test]
async fn test_hummock_compaction_task() {
    let (env, hummock_manager, cluster_manager, worker_node) = setup_compute_env(80).await;
    let context_id = worker_node.id;
    let sst_num = 2usize;

    // Construct vnode mappings for generating compaction tasks.
    let parallel_units = cluster_manager
        .list_parallel_units(Some(ParallelUnitType::Hash))
        .await;
    env.hash_mapping_manager()
        .build_fragment_hash_mapping(1, &parallel_units);
    for table_id in 1..sst_num + 2 {
        env.hash_mapping_manager()
            .set_fragment_state_table(1, table_id as u32);
    }

    // No compaction task available.
    let task = hummock_manager.get_compact_task().await.unwrap();
    assert_eq!(task, None);

    // Add some sstables and commit.
    let epoch: u64 = 1;
    let original_tables = generate_test_tables(epoch, get_sst_ids(&hummock_manager, sst_num).await);
    hummock_manager
        .commit_epoch(epoch, original_tables.clone())
        .await
        .unwrap();

    // check safe epoch in hummock version
    let version_id1 = CurrentHummockVersionId::get(env.meta_store())
        .await
        .unwrap()
        .unwrap();
<<<<<<< HEAD

    let get_hummock_version = |version_id: HummockVersionId| {
        let object_ref = block_on(HummockVersionObjectRef::select(
            env.meta_store(),
            &HummockVersionRefId { id: version_id },
        ))
        .unwrap()
        .unwrap();
        block_on(hummock_manager.read_hummock_version_object(object_ref.version_object_id)).unwrap()
    };

    let hummock_version1 = get_hummock_version(version_id1.id());
=======
    let hummock_version1 = HummockVersion::select(env.meta_store(), &version_id1.id())
        .await
        .unwrap()
        .unwrap();
>>>>>>> d0f49a9f

    // safe epoch should be INVALID before success compaction
    assert_eq!(INVALID_EPOCH, hummock_version1.safe_epoch);

    // Get a compaction task.
    let mut compact_task = hummock_manager.get_compact_task().await.unwrap().unwrap();
    hummock_manager
        .assign_compaction_task(&compact_task, context_id, async { true })
        .await
        .unwrap();
    assert_eq!(
        compact_task
            .get_input_ssts()
            .first()
            .unwrap()
            .get_level_idx(),
        0
    );
    assert_eq!(compact_task.get_task_id(), 2);
    // In the test case, we assume that each SST contains data of 2 relational tables, and
    // one of them overlaps with the previous SST. So there will be one more relational tables
    // (for vnode mapping) than SSTs.
    assert_eq!(compact_task.get_vnode_mappings().len(), sst_num + 1);

    // Cancel the task and succeed.
    compact_task.task_status = false;
    assert!(hummock_manager
        .report_compact_task(&compact_task)
        .await
        .unwrap());
    // Cancel the task and told the task is not found, which may have been processed previously.
    assert!(!hummock_manager
        .report_compact_task(&compact_task)
        .await
        .unwrap());

    // check safe epoch in hummock version
    let version_id2 = CurrentHummockVersionId::get(env.meta_store())
        .await
        .unwrap()
        .unwrap();

<<<<<<< HEAD
    let hummock_version2 = get_hummock_version(version_id2.id());
=======
    let hummock_version2 = HummockVersion::select(env.meta_store(), &version_id2.id())
        .await
        .unwrap()
        .unwrap();
>>>>>>> d0f49a9f

    // safe epoch should still be INVALID since comapction task is canceled
    assert_eq!(INVALID_EPOCH, hummock_version2.safe_epoch);

    // Get a compaction task.
    let mut compact_task = hummock_manager.get_compact_task().await.unwrap().unwrap();
    hummock_manager
        .assign_compaction_task(&compact_task, context_id, async { true })
        .await
        .unwrap();
    assert_eq!(compact_task.get_task_id(), 3);
    // Finish the task and succeed.
    compact_task.task_status = true;

    assert!(hummock_manager
        .report_compact_task(&compact_task)
        .await
        .unwrap());
    // Finish the task and told the task is not found, which may have been processed previously.
    assert!(!hummock_manager
        .report_compact_task(&compact_task)
        .await
        .unwrap());

    // check safe epoch in hummock version after success compaction
    let version_id3 = CurrentHummockVersionId::get(env.meta_store())
        .await
        .unwrap()
        .unwrap();

<<<<<<< HEAD
    let hummock_version3 = get_hummock_version(version_id3.id());
=======
    let hummock_version3 = HummockVersion::select(env.meta_store(), &version_id3.id())
        .await
        .unwrap()
        .unwrap();
>>>>>>> d0f49a9f

    // Since there is no pinned epochs, the safe epoch in version should be max_committed_epoch
    assert_eq!(epoch, hummock_version3.safe_epoch);
}

#[tokio::test]
async fn test_hummock_table() {
    let (_env, hummock_manager, _cluster_manager, worker_node) = setup_compute_env(80).await;
    let context_id = worker_node.id;

    let epoch: u64 = 1;
    let original_tables = generate_test_tables(epoch, get_sst_ids(&hummock_manager, 2).await);
    hummock_manager
        .commit_epoch(epoch, original_tables.clone())
        .await
        .unwrap();

    let pinned_version = hummock_manager
        .pin_version(context_id, u64::MAX)
        .await
        .unwrap();
    assert_eq!(
        Ordering::Equal,
        pinned_version
            .levels
            .iter()
            .flat_map(|level| level.table_infos.iter())
            .map(|info| info.id)
            .sorted()
            .cmp(original_tables.iter().map(|ot| ot.id).sorted())
    );

    // Confirm tables got are equal to original tables
    assert_eq!(
        get_sorted_sstable_ids(&original_tables),
        get_sorted_committed_sstable_ids(&pinned_version)
    );
}

#[tokio::test]
async fn test_hummock_transaction() {
    let (_env, hummock_manager, _cluster_manager, worker_node) = setup_compute_env(80).await;
    let context_id = worker_node.id;
    let mut committed_tables = vec![];

    // Add and commit tables in epoch1.
    // BEFORE:  committed_epochs = []
    // AFTER:   committed_epochs = [epoch1]
    let epoch1: u64 = 1;
    {
        // Add tables in epoch1
        let tables_in_epoch1 = generate_test_tables(epoch1, get_sst_ids(&hummock_manager, 2).await);
        // Get tables before committing epoch1. No tables should be returned.
        let pinned_version = hummock_manager
            .pin_version(context_id, u64::MAX)
            .await
            .unwrap();
        assert_eq!(pinned_version.max_committed_epoch, INVALID_EPOCH);
        assert!(get_sorted_committed_sstable_ids(&pinned_version).is_empty());

        hummock_manager
            .unpin_version(context_id, vec![pinned_version.id])
            .await
            .unwrap();

        // Commit epoch1
        hummock_manager
            .commit_epoch(epoch1, tables_in_epoch1.clone())
            .await
            .unwrap();
        committed_tables.extend(tables_in_epoch1.clone());

        // Get tables after committing epoch1. All tables committed in epoch1 should be returned
        let pinned_version = hummock_manager
            .pin_version(context_id, u64::MAX)
            .await
            .unwrap();
        assert_eq!(pinned_version.max_committed_epoch, epoch1);
        assert_eq!(
            get_sorted_sstable_ids(&committed_tables),
            get_sorted_committed_sstable_ids(&pinned_version)
        );

        hummock_manager
            .unpin_version(context_id, vec![pinned_version.id])
            .await
            .unwrap();
    }

    // Add and commit tables in epoch2.
    // BEFORE:  committed_epochs = [epoch1]
    // AFTER:   committed_epochs = [epoch1, epoch2]
    let epoch2 = epoch1 + 1;
    {
        // Add tables in epoch2
        let tables_in_epoch2 = generate_test_tables(epoch2, get_sst_ids(&hummock_manager, 2).await);
        // Get tables before committing epoch2. tables_in_epoch1 should be returned and
        // tables_in_epoch2 should be invisible.
        let pinned_version = hummock_manager
            .pin_version(context_id, u64::MAX)
            .await
            .unwrap();
        assert_eq!(pinned_version.max_committed_epoch, epoch1);
        assert_eq!(
            get_sorted_sstable_ids(&committed_tables),
            get_sorted_committed_sstable_ids(&pinned_version)
        );
        hummock_manager
            .unpin_version(context_id, vec![pinned_version.id])
            .await
            .unwrap();

        // Commit epoch2
        hummock_manager
            .commit_epoch(epoch2, tables_in_epoch2.clone())
            .await
            .unwrap();
        committed_tables.extend(tables_in_epoch2);

        // Get tables after committing epoch2. tables_in_epoch1 and tables_in_epoch2 should be
        // returned
        let pinned_version = hummock_manager
            .pin_version(context_id, u64::MAX)
            .await
            .unwrap();
        assert_eq!(pinned_version.max_committed_epoch, epoch2);
        assert_eq!(
            get_sorted_sstable_ids(&committed_tables),
            get_sorted_committed_sstable_ids(&pinned_version)
        );
        hummock_manager
            .unpin_version(context_id, vec![pinned_version.id])
            .await
            .unwrap();
    }
}

#[tokio::test]
async fn test_release_context_resource() {
    let (env, hummock_manager, cluster_manager, worker_node) = setup_compute_env(1).await;
    let context_id_1 = worker_node.id;

    let fake_host_address_2 = HostAddress {
        host: "127.0.0.1".to_string(),
        port: 2,
    };
    let (worker_node_2, _) = cluster_manager
        .add_worker_node(fake_host_address_2, WorkerType::ComputeNode)
        .await
        .unwrap();
    let context_id_2 = worker_node_2.id;

    assert_eq!(
        pin_versions_sum(&HummockPinnedVersion::list(env.meta_store()).await.unwrap()),
        0
    );
    assert_eq!(
        pin_snapshots_sum(&HummockPinnedSnapshot::list(env.meta_store()).await.unwrap()),
        0
    );
    hummock_manager
        .pin_version(context_id_1, u64::MAX)
        .await
        .unwrap();
    hummock_manager
        .pin_version(context_id_2, u64::MAX)
        .await
        .unwrap();
    hummock_manager
        .pin_snapshot(context_id_1, u64::MAX)
        .await
        .unwrap();
    hummock_manager
        .pin_snapshot(context_id_2, u64::MAX)
        .await
        .unwrap();
    assert_eq!(
        pin_versions_sum(&HummockPinnedVersion::list(env.meta_store()).await.unwrap()),
        2
    );
    assert_eq!(
        pin_snapshots_sum(&HummockPinnedSnapshot::list(env.meta_store()).await.unwrap()),
        2
    );
    hummock_manager
        .release_contexts(&vec![context_id_1])
        .await
        .unwrap();
    let pinned_versions = HummockPinnedVersion::list(env.meta_store()).await.unwrap();
    assert_eq!(pin_versions_sum(&pinned_versions), 1);
    assert_eq!(pinned_versions[0].context_id, context_id_2);
    let pinned_snapshots = HummockPinnedSnapshot::list(env.meta_store()).await.unwrap();
    assert_eq!(pin_snapshots_sum(&pinned_snapshots), 1);
    assert_eq!(pinned_snapshots[0].context_id, context_id_2);
    // it's OK to call again
    hummock_manager
        .release_contexts(&vec![context_id_1])
        .await
        .unwrap();
    hummock_manager
        .release_contexts(&vec![context_id_2])
        .await
        .unwrap();
    assert_eq!(
        pin_versions_sum(&HummockPinnedVersion::list(env.meta_store()).await.unwrap()),
        0
    );
    assert_eq!(
        pin_snapshots_sum(&HummockPinnedSnapshot::list(env.meta_store()).await.unwrap()),
        0
    );
}

#[tokio::test]
async fn test_context_id_validation() {
    let (_env, hummock_manager, cluster_manager, worker_node) = setup_compute_env(80).await;
    let invalid_context_id = HummockContextId::MAX;
    let context_id = worker_node.id;
    let epoch: u64 = 1;
    let _original_tables = generate_test_tables(epoch, get_sst_ids(&hummock_manager, 2).await);

    // Invalid context id is rejected.
    let error = hummock_manager
        .pin_version(invalid_context_id, u64::MAX)
        .await
        .unwrap_err();
    assert!(matches!(error, Error::InvalidContext(_)));

    // Valid context id is accepted.
    hummock_manager
        .pin_version(context_id, u64::MAX)
        .await
        .unwrap();
    // Pin multiple times is OK.
    hummock_manager
        .pin_version(context_id, u64::MAX)
        .await
        .unwrap();

    // Remove the node from cluster will invalidate context id.
    cluster_manager
        .delete_worker_node(worker_node.host.unwrap())
        .await
        .unwrap();
    // Invalid context id is rejected.
    let error = hummock_manager
        .pin_version(context_id, u64::MAX)
        .await
        .unwrap_err();
    assert!(matches!(error, Error::InvalidContext(_)));
}

#[tokio::test]
async fn test_hummock_manager_basic() {
    let (_env, hummock_manager, cluster_manager, worker_node) = setup_compute_env(1).await;
    let context_id_1 = worker_node.id;

    let fake_host_address_2 = HostAddress {
        host: "127.0.0.1".to_string(),
        port: 2,
    };
    let (worker_node_2, _) = cluster_manager
        .add_worker_node(fake_host_address_2, WorkerType::ComputeNode)
        .await
        .unwrap();
    let context_id_2 = worker_node_2.id;

    // test list_version_ids_asc
    assert_eq!(
        hummock_manager.list_version_ids_asc().await.unwrap().len(),
        1
    );

    // Add some sstables and commit.
    let epoch: u64 = 1;
    let original_tables = generate_test_tables(epoch, get_sst_ids(&hummock_manager, 2).await);
    hummock_manager
        .commit_epoch(epoch, original_tables.clone())
        .await
        .unwrap();

    // test list_version_ids_asc
    assert_eq!(
        hummock_manager.list_version_ids_asc().await.unwrap(),
        vec![FIRST_VERSION_ID, FIRST_VERSION_ID + 1]
    );

    // test get_version_pin_count
    assert_eq!(
        hummock_manager
            .get_version_pin_count(FIRST_VERSION_ID + 1)
            .await
            .unwrap(),
        0
    );
    for _ in 0..2 {
        let version = hummock_manager
            .pin_version(context_id_1, u64::MAX)
            .await
            .unwrap();
        assert_eq!(version.id, FIRST_VERSION_ID + 1);
        assert_eq!(
            hummock_manager
                .get_version_pin_count(FIRST_VERSION_ID + 1)
                .await
                .unwrap(),
            1
        );
    }

    for _ in 0..2 {
        let version = hummock_manager
            .pin_version(context_id_2, u64::MAX)
            .await
            .unwrap();
        assert_eq!(version.id, FIRST_VERSION_ID + 1);
        assert_eq!(
            hummock_manager
                .get_version_pin_count(FIRST_VERSION_ID + 1)
                .await
                .unwrap(),
            2
        );
    }

    // test get_ssts_to_delete
    assert!(hummock_manager
        .get_ssts_to_delete(FIRST_VERSION_ID)
        .await
        .unwrap()
        .is_empty());
    assert!(hummock_manager
        .get_ssts_to_delete(FIRST_VERSION_ID + 1)
        .await
        .unwrap()
        .is_empty());
    // even nonexistent version
    assert!(hummock_manager
        .get_ssts_to_delete(FIRST_VERSION_ID + 100)
        .await
        .unwrap()
        .is_empty());

    // test delete_version
    hummock_manager
        .delete_versions(&[FIRST_VERSION_ID])
        .await
        .unwrap();
    assert_eq!(
        hummock_manager.list_version_ids_asc().await.unwrap(),
        vec![FIRST_VERSION_ID + 1]
    );
}

#[tokio::test]
async fn test_retryable_pin_version() {
    let (_env, hummock_manager, _cluster_manager, worker_node) = setup_compute_env(80).await;
    let context_id = worker_node.id;
    // Pin a version with smallest last_pin
    // [ v0 ] -> [ v0:pinned ]
    let version = hummock_manager
        .pin_version(context_id, INVALID_VERSION_ID)
        .await
        .unwrap();
    assert_eq!(version.id, FIRST_VERSION_ID);

    let mut epoch: u64 = 1;
    // [ v0:pinned, v1, v2 ]
    for _ in 0..2 {
        let test_tables = generate_test_tables(
            epoch,
            vec![
                hummock_manager.get_new_table_id().await.unwrap(),
                hummock_manager.get_new_table_id().await.unwrap(),
            ],
        );
        // Increase the version
        hummock_manager
            .commit_epoch(epoch, test_tables.clone())
            .await
            .unwrap();
        epoch += 1;
    }

    // Retry and results the same version pinned.
    // [ v0:pinned, v1, v2 ] -> [ v0:pinned, v1, v2 ]
    let version_retry = hummock_manager
        .pin_version(context_id, INVALID_VERSION_ID)
        .await
        .unwrap();
    assert_eq!(version_retry.id, version.id);

    // Use correct last_pin to pin newer version.
    // [ v0:pinned, v1, v2 ] -> [ v0:pinned, v1, v2:pinned ]
    let version_2 = hummock_manager
        .pin_version(context_id, version.id)
        .await
        .unwrap();
    assert_eq!(version_2.id, version.id + 2);

    // [ v0:pinned, v1, v2:pinned ] -> [ v0:pinned, v1, v2:pinned, v3, v4 ]
    for _ in 0..2 {
        let test_tables = generate_test_tables(
            epoch,
            vec![
                hummock_manager.get_new_table_id().await.unwrap(),
                hummock_manager.get_new_table_id().await.unwrap(),
            ],
        );
        // Increase the version
        hummock_manager
            .commit_epoch(epoch, test_tables.clone())
            .await
            .unwrap();
        epoch += 1;
    }

    // Retry and results the same version pinned.
    // [ v0:pinned, v1, v2:pinned, v3, v4 ] -> [ v0:pinned, v1, v2:pinned, v3, v4 ]
    let version_2_retry = hummock_manager
        .pin_version(context_id, version.id)
        .await
        .unwrap();
    assert_eq!(version_2_retry.id, version_2.id);

    // Use None as last_pin to pin greatest version
    // [ v0:pinned, v1, v2:pinned, v3, v4 ] -> [ v0:pinned, v1, v2:pinned, v3, v4:pinned ]
    let version_3 = hummock_manager
        .pin_version(context_id, u64::MAX)
        .await
        .unwrap();
    assert_eq!(version_3.id, version.id + 4);
}

#[tokio::test]
async fn test_pin_snapshot_response_lost() {
    let (env, hummock_manager, _cluster_manager, worker_node) = setup_compute_env(80).await;
    let context_id = worker_node.id;

    let mut epoch: u64 = 1;
    let test_tables = generate_test_tables(
        epoch,
        vec![
            hummock_manager.get_new_table_id().await.unwrap(),
            hummock_manager.get_new_table_id().await.unwrap(),
        ],
    );
    // [ ] -> [ e0 ]
    hummock_manager
        .commit_epoch(epoch, test_tables.clone())
        .await
        .unwrap();
    epoch += 1;

    // Pin a snapshot with smallest last_pin
    // [ e0 ] -> [ e0:pinned ]
    let mut epoch_recorded_in_frontend = hummock_manager
        .pin_snapshot(context_id, INVALID_EPOCH)
        .await
        .unwrap()
        .epoch;
    assert_eq!(epoch_recorded_in_frontend, epoch - 1);
    assert_eq!(
        pin_snapshots_sum(&HummockPinnedSnapshot::list(env.meta_store()).await.unwrap()),
        1
    );

    let test_tables = generate_test_tables(
        epoch,
        vec![
            hummock_manager.get_new_table_id().await.unwrap(),
            hummock_manager.get_new_table_id().await.unwrap(),
        ],
    );
    // [ e0:pinned ] -> [ e0:pinned, e1 ]
    hummock_manager
        .commit_epoch(epoch, test_tables.clone())
        .await
        .unwrap();
    epoch += 1;

    // Assume the response of the previous rpc is lost.
    // [ e0:pinned, e1 ] -> [ e0, e1:pinned ]
    epoch_recorded_in_frontend = hummock_manager
        .pin_snapshot(context_id, INVALID_EPOCH)
        .await
        .unwrap()
        .epoch;
    assert_eq!(epoch_recorded_in_frontend, epoch - 1);
    assert_eq!(
        pin_snapshots_sum(&HummockPinnedSnapshot::list(env.meta_store()).await.unwrap()),
        1
    );

    // Assume the response of the previous rpc is lost.
    // [ e0, e1:pinned ] -> [ e0, e1:pinned ]
    epoch_recorded_in_frontend = hummock_manager
        .pin_snapshot(context_id, INVALID_EPOCH)
        .await
        .unwrap()
        .epoch;
    assert_eq!(epoch_recorded_in_frontend, epoch - 1);

    let test_tables = generate_test_tables(
        epoch,
        vec![
            hummock_manager.get_new_table_id().await.unwrap(),
            hummock_manager.get_new_table_id().await.unwrap(),
        ],
    );
    // [ e0, e1:pinned ] -> [ e0, e1:pinned, e2 ]
    hummock_manager
        .commit_epoch(epoch, test_tables.clone())
        .await
        .unwrap();
    epoch += 1;

    // Use correct snapshot id.
    // [ e0, e1:pinned, e2 ] -> [ e0, e1:pinned, e2:pinned ]
    epoch_recorded_in_frontend = hummock_manager
        .pin_snapshot(context_id, epoch_recorded_in_frontend)
        .await
        .unwrap()
        .epoch;
    assert_eq!(epoch_recorded_in_frontend, epoch - 1);
    assert_eq!(
        pin_snapshots_sum(&HummockPinnedSnapshot::list(env.meta_store()).await.unwrap()),
        2
    );

    let test_tables = generate_test_tables(
        epoch,
        vec![
            hummock_manager.get_new_table_id().await.unwrap(),
            hummock_manager.get_new_table_id().await.unwrap(),
        ],
    );
    // [ e0, e1:pinned, e2:pinned ] -> [ e0, e1:pinned, e2:pinned, e3 ]
    hummock_manager
        .commit_epoch(epoch, test_tables.clone())
        .await
        .unwrap();
    epoch += 1;

    // Use u64::MAX as epoch to pin greatest snapshot
    // [ e0, e1:pinned, e2:pinned, e3 ] -> [ e0, e1:pinned, e2:pinned, e3::pinned ]
    epoch_recorded_in_frontend = hummock_manager
        .pin_snapshot(context_id, u64::MAX)
        .await
        .unwrap()
        .epoch;
    assert_eq!(epoch_recorded_in_frontend, epoch - 1);
    assert_eq!(
        pin_snapshots_sum(&HummockPinnedSnapshot::list(env.meta_store()).await.unwrap()),
        3
    );
}

#[tokio::test]
async fn test_print_compact_task() {
    let (_, hummock_manager, _cluster_manager, _) = setup_compute_env(80).await;
    // Add some sstables and commit.
    let epoch: u64 = 1;
    let original_tables = generate_test_tables(epoch, get_sst_ids(&hummock_manager, 2).await);
    hummock_manager
        .commit_epoch(epoch, original_tables.clone())
        .await
        .unwrap();

    // Get a compaction task.
    let compact_task = hummock_manager.get_compact_task().await.unwrap().unwrap();
    assert_eq!(
        compact_task
            .get_input_ssts()
            .first()
            .unwrap()
            .get_level_idx(),
        0
    );

    let s = compact_task_to_string(&compact_task);
    assert!(s.contains("Compaction task id: 1, target level: 6"));
}

#[tokio::test]
async fn test_invalid_sst_id() {
    let (_, hummock_manager, _cluster_manager, _) = setup_compute_env(80).await;
    let epoch = 1;
    let ssts = generate_test_tables(epoch, vec![HummockSSTableId::MAX]);
    let error = hummock_manager
        .commit_epoch(epoch, ssts.clone())
        .await
        .unwrap_err();
    assert!(matches!(error, Error::InternalError(_)));
}

#[tokio::test]
async fn test_mark_orphan_ssts() {
    let (_, hummock_manager, _cluster_manager, _) = setup_compute_env(80).await;
    let epoch = 1;

    // No SST is marked.
    let marked = hummock_manager
        .mark_orphan_ssts(Duration::from_secs(3600))
        .await
        .unwrap();
    assert!(marked.is_empty());

    let ssts = generate_test_tables(
        epoch,
        vec![hummock_manager.get_new_table_id().await.unwrap()],
    );
    let marked = hummock_manager
        .mark_orphan_ssts(Duration::from_secs(0))
        .await
        .unwrap();
    // The SST is marked.
    assert_eq!(marked.len(), 1);
    assert_eq!(
        marked.first().as_ref().unwrap().id,
        ssts.first().as_ref().unwrap().id
    );
    // Cannot commit_epoch for marked SST ids.
    let error = hummock_manager
        .commit_epoch(epoch, ssts.clone())
        .await
        .unwrap_err();
    assert!(matches!(error, Error::InternalError(_)));
}<|MERGE_RESOLUTION|>--- conflicted
+++ resolved
@@ -24,12 +24,7 @@
 };
 use risingwave_pb::common::{HostAddress, ParallelUnitType, WorkerType};
 use risingwave_pb::hummock::{
-<<<<<<< HEAD
     HummockPinnedSnapshot, HummockPinnedVersion, HummockSnapshot, HummockVersionObjectRef,
-    HummockVersionRefId,
-=======
-    HummockPinnedSnapshot, HummockPinnedVersion, HummockSnapshot, HummockVersion,
->>>>>>> d0f49a9f
 };
 
 use crate::hummock::error::Error;
@@ -148,12 +143,11 @@
         .await
         .unwrap()
         .unwrap();
-<<<<<<< HEAD
 
     let get_hummock_version = |version_id: HummockVersionId| {
         let object_ref = block_on(HummockVersionObjectRef::select(
             env.meta_store(),
-            &HummockVersionRefId { id: version_id },
+            &version_id,
         ))
         .unwrap()
         .unwrap();
@@ -161,12 +155,6 @@
     };
 
     let hummock_version1 = get_hummock_version(version_id1.id());
-=======
-    let hummock_version1 = HummockVersion::select(env.meta_store(), &version_id1.id())
-        .await
-        .unwrap()
-        .unwrap();
->>>>>>> d0f49a9f
 
     // safe epoch should be INVALID before success compaction
     assert_eq!(INVALID_EPOCH, hummock_version1.safe_epoch);
@@ -209,14 +197,7 @@
         .unwrap()
         .unwrap();
 
-<<<<<<< HEAD
     let hummock_version2 = get_hummock_version(version_id2.id());
-=======
-    let hummock_version2 = HummockVersion::select(env.meta_store(), &version_id2.id())
-        .await
-        .unwrap()
-        .unwrap();
->>>>>>> d0f49a9f
 
     // safe epoch should still be INVALID since comapction task is canceled
     assert_eq!(INVALID_EPOCH, hummock_version2.safe_epoch);
@@ -247,14 +228,7 @@
         .unwrap()
         .unwrap();
 
-<<<<<<< HEAD
     let hummock_version3 = get_hummock_version(version_id3.id());
-=======
-    let hummock_version3 = HummockVersion::select(env.meta_store(), &version_id3.id())
-        .await
-        .unwrap()
-        .unwrap();
->>>>>>> d0f49a9f
 
     // Since there is no pinned epochs, the safe epoch in version should be max_committed_epoch
     assert_eq!(epoch, hummock_version3.safe_epoch);
